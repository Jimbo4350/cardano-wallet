module Cardano.Wallet.Client.Http
    ( module Cardano.Wallet.Client.Http
      -- * Abstract Client export
    , module Cardano.Wallet.Client
    ) where

import           Universum

import           Control.Lens (_Left)
import           Network.HTTP.Client (Manager)
import           Servant ((:<|>) (..), (:>))
import           Servant.Client (BaseUrl, ClientEnv (..), client, runClientM)

import qualified Cardano.Wallet.API.V1 as V1
import           Cardano.Wallet.Client

-- | Given a 'BaseUrl' and an @http-client@ 'Manager', this returns
-- a 'WalletClient' that operates in 'IO'.
mkHttpClient
    :: BaseUrl
    -> Manager
    -> WalletClient IO
mkHttpClient baseUrl manager = WalletClient
    { getAddressIndexPaginated
        = \x -> run . getAddressIndexR x
    , postAddress
        = run . postAddressR
    , getAddress
        = run . getAddressR
    -- wallets endpoints
    , postWallet
        = run . postWalletR
    , getWalletIndexFilterSorts
        = \mp mpp filters sorts -> run $
            getWalletIndexFilterSortsR mp mpp filters sorts
    , updateWalletPassword
        = \x -> run . updateWalletPasswordR x
    , deleteWallet
        = unNoContent . run . deleteWalletR
    , getWallet
        = run . getWalletR
    , updateWallet
        = \x -> run . updateWalletR x
    -- account endpoints
    , deleteAccount
        = \x -> unNoContent . run . deleteAccountR x
    , getAccount
        = \x -> run . getAccountR x
    , getAccountIndexPaged
        = \x y -> run . getAccountIndexPagedR x y
    , postAccount
        = \w -> run . postAccountR w
    , updateAccount
        = \x y -> run . updateAccountR x y
    -- transactions endpoints
    , postTransaction
        = run . postTransactionR
    , getTransactionIndexFilterSorts
        = \walletId mAccountIndex mAddress mPage mpp filters ->
             run . getTransactionIndexFilterSortsR walletId mAccountIndex mAddress mPage mpp filters
    , getTransactionFee
        = run . getTransactionFeeR
    -- settings
    , getNodeSettings
        = run getNodeSettingsR
    -- info
    , getNodeInfo
        = run getNodeInfoR
    }

  where
    unNoContent = map void
    clientEnv = ClientEnv manager baseUrl
    run       = fmap (over _Left ClientHttpError) . (`runClientM` clientEnv)
<<<<<<< HEAD
    (getAddressIndexR :<|> postAddressR :<|> getAddressR) =
        addressesAPI
=======

    getAddressIndexR
        :<|> postAddressR
        :<|> getAddressValidityR
        = addressesAPI
>>>>>>> c8f3eb18

    postWalletR
        :<|> getWalletIndexFilterSortsR
        :<|> updateWalletPasswordR
        :<|> deleteWalletR
        :<|> getWalletR
        :<|> updateWalletR
        = walletsAPI

    deleteAccountR
        :<|> getAccountR
        :<|> getAccountIndexPagedR
        :<|> postAccountR
        :<|> updateAccountR
        = accountsAPI

    postTransactionR
        :<|> getTransactionIndexFilterSortsR
        :<|> getTransactionFeeR
        = transactionsAPI

    addressesAPI
        :<|> walletsAPI
        :<|> accountsAPI
        :<|> transactionsAPI
        :<|> getNodeSettingsR
        :<|> getNodeInfoR
        = client (Proxy @("api" :> "v1" :> V1.API))<|MERGE_RESOLUTION|>--- conflicted
+++ resolved
@@ -72,16 +72,10 @@
     unNoContent = map void
     clientEnv = ClientEnv manager baseUrl
     run       = fmap (over _Left ClientHttpError) . (`runClientM` clientEnv)
-<<<<<<< HEAD
-    (getAddressIndexR :<|> postAddressR :<|> getAddressR) =
-        addressesAPI
-=======
-
     getAddressIndexR
         :<|> postAddressR
-        :<|> getAddressValidityR
+        :<|> getAddressR
         = addressesAPI
->>>>>>> c8f3eb18
 
     postWalletR
         :<|> getWalletIndexFilterSortsR
